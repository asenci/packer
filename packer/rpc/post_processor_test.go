package rpc

import (
	"context"
	"reflect"
	"testing"

	"github.com/hashicorp/packer/packer"
)

var testPostProcessorArtifact = new(packer.MockArtifact)

type TestPostProcessor struct {
	configCalled bool
	configVal    []interface{}
	ppCalled     bool
	ppArtifact   packer.Artifact
	ppArtifactId string
	ppUi         packer.Ui

	postProcessFn func(context.Context) error
}

func (pp *TestPostProcessor) Configure(v ...interface{}) error {
	pp.configCalled = true
	pp.configVal = v
	return nil
}

<<<<<<< HEAD
func (pp *TestPostProcessor) PostProcess(ctx context.Context, ui packer.Ui, a packer.Artifact) (packer.Artifact, bool, error) {
=======
func (pp *TestPostProcessor) PostProcess(ui packer.Ui, a packer.Artifact) (packer.Artifact, bool, bool, error) {
>>>>>>> b7d62b2a
	pp.ppCalled = true
	pp.ppArtifact = a
	pp.ppArtifactId = a.Id()
	pp.ppUi = ui
<<<<<<< HEAD
	if pp.postProcessFn != nil {
		return testPostProcessorArtifact, false, pp.postProcessFn(ctx)
	}
	return testPostProcessorArtifact, false, nil
=======
	return testPostProcessorArtifact, false, false, nil
>>>>>>> b7d62b2a
}

func TestPostProcessorRPC(t *testing.T) {
	// Create the interface to test
	p := new(TestPostProcessor)

	// Start the server
	client, server := testClientServer(t)
	defer client.Close()
	defer server.Close()
	server.RegisterPostProcessor(p)

	ppClient := client.PostProcessor()

	// Test Configure
	config := 42
	err := ppClient.Configure(config)
	if err != nil {
		t.Fatalf("error: %s", err)
	}

	if !p.configCalled {
		t.Fatal("config should be called")
	}

	expected := []interface{}{int64(42)}
	if !reflect.DeepEqual(p.configVal, expected) {
		t.Fatalf("unknown config value: %#v", p.configVal)
	}

	// Test PostProcess
	a := &packer.MockArtifact{
		IdValue: "ppTestId",
	}
	ui := new(testUi)
<<<<<<< HEAD
	artifact, _, err := ppClient.PostProcess(context.Background(), ui, a)
=======
	artifact, _, _, err := ppClient.PostProcess(ui, a)
>>>>>>> b7d62b2a
	if err != nil {
		t.Fatalf("err: %s", err)
	}

	if !p.ppCalled {
		t.Fatal("postprocess should be called")
	}

	if p.ppArtifactId != "ppTestId" {
		t.Fatalf("unknown artifact: %s", p.ppArtifact.Id())
	}

	if artifact.Id() != "id" {
		t.Fatalf("unknown artifact: %s", artifact.Id())
	}
}

func TestPostProcessorRPC_cancel(t *testing.T) {
	topCtx, cancelTopCtx := context.WithCancel(context.Background())

	p := new(TestPostProcessor)
	p.postProcessFn = func(ctx context.Context) error {
		cancelTopCtx()
		<-ctx.Done()
		return ctx.Err()
	}

	// Start the server
	client, server := testClientServer(t)
	defer client.Close()
	defer server.Close()
	if err := server.RegisterPostProcessor(p); err != nil {
		panic(err)
	}

	ppClient := client.PostProcessor()

	// Test Configure
	config := 42
	err := ppClient.Configure(config)

	// Test PostProcess
	a := &packer.MockArtifact{
		IdValue: "ppTestId",
	}
	ui := new(testUi)
	_, _, err = ppClient.PostProcess(topCtx, ui, a)
	if err == nil {
		t.Fatalf("should err")
	}
}

func TestPostProcessor_Implements(t *testing.T) {
	var raw interface{}
	raw = new(postProcessor)
	if _, ok := raw.(packer.PostProcessor); !ok {
		t.Fatal("not a postprocessor")
	}
}<|MERGE_RESOLUTION|>--- conflicted
+++ resolved
@@ -27,23 +27,15 @@
 	return nil
 }
 
-<<<<<<< HEAD
-func (pp *TestPostProcessor) PostProcess(ctx context.Context, ui packer.Ui, a packer.Artifact) (packer.Artifact, bool, error) {
-=======
-func (pp *TestPostProcessor) PostProcess(ui packer.Ui, a packer.Artifact) (packer.Artifact, bool, bool, error) {
->>>>>>> b7d62b2a
+func (pp *TestPostProcessor) PostProcess(ctx context.Context, ui packer.Ui, a packer.Artifact) (packer.Artifact, bool, bool, error) {
 	pp.ppCalled = true
 	pp.ppArtifact = a
 	pp.ppArtifactId = a.Id()
 	pp.ppUi = ui
-<<<<<<< HEAD
 	if pp.postProcessFn != nil {
-		return testPostProcessorArtifact, false, pp.postProcessFn(ctx)
+		return testPostProcessorArtifact, false, false, pp.postProcessFn(ctx)
 	}
-	return testPostProcessorArtifact, false, nil
-=======
 	return testPostProcessorArtifact, false, false, nil
->>>>>>> b7d62b2a
 }
 
 func TestPostProcessorRPC(t *testing.T) {
@@ -79,11 +71,7 @@
 		IdValue: "ppTestId",
 	}
 	ui := new(testUi)
-<<<<<<< HEAD
-	artifact, _, err := ppClient.PostProcess(context.Background(), ui, a)
-=======
-	artifact, _, _, err := ppClient.PostProcess(ui, a)
->>>>>>> b7d62b2a
+	artifact, _, _, err := ppClient.PostProcess(context.Background(), ui, a)
 	if err != nil {
 		t.Fatalf("err: %s", err)
 	}
@@ -130,7 +118,7 @@
 		IdValue: "ppTestId",
 	}
 	ui := new(testUi)
-	_, _, err = ppClient.PostProcess(topCtx, ui, a)
+	_, _, _, err = ppClient.PostProcess(topCtx, ui, a)
 	if err == nil {
 		t.Fatalf("should err")
 	}
