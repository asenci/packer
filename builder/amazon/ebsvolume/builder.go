--- conflicted
+++ resolved
@@ -23,16 +23,10 @@
 	awscommon.AccessConfig `mapstructure:",squash"`
 	awscommon.RunConfig    `mapstructure:",squash"`
 
-<<<<<<< HEAD
-	VolumeMappings     []BlockDevice  `mapstructure:"ebs_volumes"`
-	AMIENASupport      config.Trilean `mapstructure:"ena_support"`
-	AMISriovNetSupport bool           `mapstructure:"sriov_support"`
-=======
-	AMIENASupport      *bool            `mapstructure:"ena_support"`
+	AMIENASupport      config.Trilean   `mapstructure:"ena_support"`
 	AMISriovNetSupport bool             `mapstructure:"sriov_support"`
 	VolumeMappings     []BlockDevice    `mapstructure:"ebs_volumes"`
 	VolumeRunTags      awscommon.TagMap `mapstructure:"run_volume_tags"`
->>>>>>> e730e9f3
 
 	launchBlockDevices awscommon.BlockDevices
 	ctx                interpolate.Context
